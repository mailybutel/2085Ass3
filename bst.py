""" Binary Search Tree ADT.
    Defines a Binary Search Tree with linked nodes.
    Each node contains a key and item as well as references to the children.
"""

from __future__ import annotations

__author__ = 'Brendon Taylor, modified by Alexey Ignatiev and Jackson Goerner'
__docformat__ = 'reStructuredText'

from typing import TypeVar, Generic
from linked_stack import LinkedStack
from node import TreeNode
import sys


# generic types
K = TypeVar('K')
I = TypeVar('I')
T = TypeVar('T')


class BSTInOrderIterator:
    """ In-order iterator for the binary search tree.
        Performs stack-based BST traversal.
    """

    def __init__(self, root: TreeNode[K, I]) -> None:
        """ Iterator initialiser. """

        self.stack = LinkedStack()
        self.current = root

    def __iter__(self) -> BSTInOrderIterator:
        """ Standard __iter__() method for initialisers. Returns itself. """

        return self

    def __next__(self) -> K:
        """ The main body of the iterator.
            Returns keys of the BST one by one respecting the in-order.
        """

        while self.current:
            self.stack.push(self.current)
            self.current = self.current.left

        if self.stack.is_empty():
            raise StopIteration

        result = self.stack.pop()
        self.current = result.right

        return result.key


class BinarySearchTree(Generic[K, I]):
    """ Basic binary search tree. """

    def __init__(self) -> None:
        """
            Initialises an empty Binary Search Tree
            :complexity: O(1)
        """

        self.root = None
        self.length = 0

    def is_empty(self) -> bool:
        """
            Checks to see if the bst is empty
            :complexity: O(1)
        """
        return self.root is None

    def __len__(self) -> int:
        """ Returns the number of nodes in the tree. """

        return self.length

    def __contains__(self, key: K) -> bool:
        """
            Checks to see if the key is in the BST
            :complexity: see __getitem__(self, key: K) -> (K, I)
        """
        try:
            _ = self[key]
        except KeyError:
            return False
        else:
            return True

    def __iter__(self) -> BSTInOrderIterator:
        """ Create an in-order iterator. """
        return BSTInOrderIterator(self.root)

    def __getitem__(self, key: K) -> I:
        """
            Attempts to get an item in the tree, it uses the Key to attempt to find it
            :complexity best: O(CompK) finds the item in the root of the tree
            :complexity worst: O(CompK * D) item is not found, where D is the depth of the tree
            CompK is the complexity of comparing the keys
        """
        return self.get_tree_node_by_key(key).item

    def get_tree_node_by_key(self, key: K) -> TreeNode:
        return self.get_tree_node_by_key_aux(self.root, key)

    def get_tree_node_by_key_aux(self, current: TreeNode, key: K) -> TreeNode:
        if current is None:  # base case: empty
            raise KeyError('Key not found: {0}'.format(key))
        elif key == current.key:  # base case: found
            return current
        elif key < current.key:
            return self.get_tree_node_by_key_aux(current.left, key)
        else:  # key > current.key
            return self.get_tree_node_by_key_aux(current.right, key)

    def getitem_aux(self, current: TreeNode, key: K) -> I:
        if current is None:  # base case: empty
            raise KeyError('Key not found: {0}'.format(key))
        elif key == current.key:  # base case: found
            return current.item
        elif key < current.key:
            return self.getitem_aux(current.left, key)
        else:  # key > current.key
            return self.getitem_aux(current.right, key)

    def __setitem__(self, key: K, item: I) -> None:
        self.root = self.insert_aux(self.root, key, item)

    def insert_aux(self, current: TreeNode, key: K, item: I) -> TreeNode:
        """
            Attempts to insert an item into the tree, it uses the Key to insert it
            :complexity best: O(CompK) inserts the item at the root.
            :complexity worst: O(CompK * D) inserting at the bottom of the tree
            where D is the depth of the tree
            CompK is the complexity of comparing the keys
        """
        if current is None:  # base case: at the leaf
            current = TreeNode(key, item)
            self.length += 1
        elif key < current.key:
            current.left = self.insert_aux(current.left, key, item)
        elif key > current.key:
            current.right = self.insert_aux(current.right, key, item)
        else:  # key == current.key
            raise ValueError('Inserting duplicate item')
        return current

    def __delitem__(self, key: K) -> None:
        self.root = self.delete_aux(self.root, key)

    def delete_aux(self, current: TreeNode, key: K) -> TreeNode:
        """
            Attempts to delete an item from the tree, it uses the Key to
            determine the node to delete.
        """

        if current is None:  # key not found
            raise ValueError('Deleting non-existent item')
        elif key < current.key:
            current.left  = self.delete_aux(current.left, key)
        elif key > current.key:
            current.right = self.delete_aux(current.right, key)
        else:  # we found our key => do actual deletion
            if self.is_leaf(current):
                self.length -= 1
                return None
            elif current.left is None:
                self.length -= 1
                return current.right
            elif current.right is None:
                self.length -= 1
                return current.left

            # general case => find a successor
            succ = self.get_successor(current)
            current.key  = succ.key
            current.item = succ.item
            current.right = self.delete_aux(current.right, succ.key)

        return current

    def get_successor(self, current: TreeNode,successor: TreeNode=None,checker: TreeNode=False) -> TreeNode:
        """
            Get successor of the current node.
            It should be a child node having the smallest key among all the
            larger keys.
        """
<<<<<<< HEAD
        #Initiailizing i.e. first run
        if checker == False:
            checker = self.root
            
        
        #Base case
        if checker is None:
            return successor
        
        
        if current.key == checker.key:
            if checker.right:
                return self.get_minimal(checker.right) 

        elif current.key < checker.key:
            successor = checker
            return self.get_successor(current,successor,checker.left)

        else:
            return self.get_successor(current,successor,checker.right)
        
        return successor 

=======

        if current.right is not None:
            return self.get_minimal(current.right)
        return None
>>>>>>> 944388f4

    def get_minimal(self, current: TreeNode) -> TreeNode:
        """
            Get a node having the smallest key in the current sub-tree.
        """
<<<<<<< HEAD
        while current.left:
            current = current.left
        return current
=======
        min_node = current

        while min_node is not None:
            if min_node.left is None:
                break
            min_node = min_node.left

        return min_node
>>>>>>> 944388f4

    def is_leaf(self, current: TreeNode) -> bool:
        """ Simple check whether or not the node is a leaf. """

        return current.left is None and current.right is None

    def draw(self, to=sys.stdout):
        """ Draw the tree in the terminal. """

        # get the nodes of the graph to draw recursively
        self.draw_aux(self.root, prefix='', final='', to=to)

    def draw_aux(self, current: TreeNode, prefix='', final='', to=sys.stdout) -> K:
        """ Draw a node and then its children. """

        if current is not None:
            real_prefix = prefix[:-2] + final
            print('{0}{1}'.format(real_prefix, str(current.key)), file=to)

            if current.left or current.right:
                self.draw_aux(current.left,  prefix=prefix + '\u2551 ', final='\u255f\u2500', to=to)
                self.draw_aux(current.right, prefix=prefix + '  ', final='\u2559\u2500', to=to)
        else:
            real_prefix = prefix[:-2] + final
            print('{0}'.format(real_prefix), file=to)


b = BinarySearchTree()
b[15] = "A"
b[10] = "B"
b[20] = "C"
b[17] = "D"
b[5] = "E"
b[3] = "F"
b[4] = "G"
b[22] = "H"
print(b.get_tree_node_by_key(15).key)
print(b.get_tree_node_by_key(15).item)
print(b.get_successor(b.get_tree_node_by_key(15)).item)<|MERGE_RESOLUTION|>--- conflicted
+++ resolved
@@ -1,278 +1,241 @@
-""" Binary Search Tree ADT.
-    Defines a Binary Search Tree with linked nodes.
-    Each node contains a key and item as well as references to the children.
-"""
-
-from __future__ import annotations
-
-__author__ = 'Brendon Taylor, modified by Alexey Ignatiev and Jackson Goerner'
-__docformat__ = 'reStructuredText'
-
-from typing import TypeVar, Generic
-from linked_stack import LinkedStack
-from node import TreeNode
-import sys
-
-
-# generic types
-K = TypeVar('K')
-I = TypeVar('I')
-T = TypeVar('T')
-
-
-class BSTInOrderIterator:
-    """ In-order iterator for the binary search tree.
-        Performs stack-based BST traversal.
-    """
-
-    def __init__(self, root: TreeNode[K, I]) -> None:
-        """ Iterator initialiser. """
-
-        self.stack = LinkedStack()
-        self.current = root
-
-    def __iter__(self) -> BSTInOrderIterator:
-        """ Standard __iter__() method for initialisers. Returns itself. """
-
-        return self
-
-    def __next__(self) -> K:
-        """ The main body of the iterator.
-            Returns keys of the BST one by one respecting the in-order.
-        """
-
-        while self.current:
-            self.stack.push(self.current)
-            self.current = self.current.left
-
-        if self.stack.is_empty():
-            raise StopIteration
-
-        result = self.stack.pop()
-        self.current = result.right
-
-        return result.key
-
-
-class BinarySearchTree(Generic[K, I]):
-    """ Basic binary search tree. """
-
-    def __init__(self) -> None:
-        """
-            Initialises an empty Binary Search Tree
-            :complexity: O(1)
-        """
-
-        self.root = None
-        self.length = 0
-
-    def is_empty(self) -> bool:
-        """
-            Checks to see if the bst is empty
-            :complexity: O(1)
-        """
-        return self.root is None
-
-    def __len__(self) -> int:
-        """ Returns the number of nodes in the tree. """
-
-        return self.length
-
-    def __contains__(self, key: K) -> bool:
-        """
-            Checks to see if the key is in the BST
-            :complexity: see __getitem__(self, key: K) -> (K, I)
-        """
-        try:
-            _ = self[key]
-        except KeyError:
-            return False
-        else:
-            return True
-
-    def __iter__(self) -> BSTInOrderIterator:
-        """ Create an in-order iterator. """
-        return BSTInOrderIterator(self.root)
-
-    def __getitem__(self, key: K) -> I:
-        """
-            Attempts to get an item in the tree, it uses the Key to attempt to find it
-            :complexity best: O(CompK) finds the item in the root of the tree
-            :complexity worst: O(CompK * D) item is not found, where D is the depth of the tree
-            CompK is the complexity of comparing the keys
-        """
-        return self.get_tree_node_by_key(key).item
-
-    def get_tree_node_by_key(self, key: K) -> TreeNode:
-        return self.get_tree_node_by_key_aux(self.root, key)
-
-    def get_tree_node_by_key_aux(self, current: TreeNode, key: K) -> TreeNode:
-        if current is None:  # base case: empty
-            raise KeyError('Key not found: {0}'.format(key))
-        elif key == current.key:  # base case: found
-            return current
-        elif key < current.key:
-            return self.get_tree_node_by_key_aux(current.left, key)
-        else:  # key > current.key
-            return self.get_tree_node_by_key_aux(current.right, key)
-
-    def getitem_aux(self, current: TreeNode, key: K) -> I:
-        if current is None:  # base case: empty
-            raise KeyError('Key not found: {0}'.format(key))
-        elif key == current.key:  # base case: found
-            return current.item
-        elif key < current.key:
-            return self.getitem_aux(current.left, key)
-        else:  # key > current.key
-            return self.getitem_aux(current.right, key)
-
-    def __setitem__(self, key: K, item: I) -> None:
-        self.root = self.insert_aux(self.root, key, item)
-
-    def insert_aux(self, current: TreeNode, key: K, item: I) -> TreeNode:
-        """
-            Attempts to insert an item into the tree, it uses the Key to insert it
-            :complexity best: O(CompK) inserts the item at the root.
-            :complexity worst: O(CompK * D) inserting at the bottom of the tree
-            where D is the depth of the tree
-            CompK is the complexity of comparing the keys
-        """
-        if current is None:  # base case: at the leaf
-            current = TreeNode(key, item)
-            self.length += 1
-        elif key < current.key:
-            current.left = self.insert_aux(current.left, key, item)
-        elif key > current.key:
-            current.right = self.insert_aux(current.right, key, item)
-        else:  # key == current.key
-            raise ValueError('Inserting duplicate item')
-        return current
-
-    def __delitem__(self, key: K) -> None:
-        self.root = self.delete_aux(self.root, key)
-
-    def delete_aux(self, current: TreeNode, key: K) -> TreeNode:
-        """
-            Attempts to delete an item from the tree, it uses the Key to
-            determine the node to delete.
-        """
-
-        if current is None:  # key not found
-            raise ValueError('Deleting non-existent item')
-        elif key < current.key:
-            current.left  = self.delete_aux(current.left, key)
-        elif key > current.key:
-            current.right = self.delete_aux(current.right, key)
-        else:  # we found our key => do actual deletion
-            if self.is_leaf(current):
-                self.length -= 1
-                return None
-            elif current.left is None:
-                self.length -= 1
-                return current.right
-            elif current.right is None:
-                self.length -= 1
-                return current.left
-
-            # general case => find a successor
-            succ = self.get_successor(current)
-            current.key  = succ.key
-            current.item = succ.item
-            current.right = self.delete_aux(current.right, succ.key)
-
-        return current
-
-    def get_successor(self, current: TreeNode,successor: TreeNode=None,checker: TreeNode=False) -> TreeNode:
-        """
-            Get successor of the current node.
-            It should be a child node having the smallest key among all the
-            larger keys.
-        """
-<<<<<<< HEAD
-        #Initiailizing i.e. first run
-        if checker == False:
-            checker = self.root
-            
-        
-        #Base case
-        if checker is None:
-            return successor
-        
-        
-        if current.key == checker.key:
-            if checker.right:
-                return self.get_minimal(checker.right) 
-
-        elif current.key < checker.key:
-            successor = checker
-            return self.get_successor(current,successor,checker.left)
-
-        else:
-            return self.get_successor(current,successor,checker.right)
-        
-        return successor 
-
-=======
-
-        if current.right is not None:
-            return self.get_minimal(current.right)
-        return None
->>>>>>> 944388f4
-
-    def get_minimal(self, current: TreeNode) -> TreeNode:
-        """
-            Get a node having the smallest key in the current sub-tree.
-        """
-<<<<<<< HEAD
-        while current.left:
-            current = current.left
-        return current
-=======
-        min_node = current
-
-        while min_node is not None:
-            if min_node.left is None:
-                break
-            min_node = min_node.left
-
-        return min_node
->>>>>>> 944388f4
-
-    def is_leaf(self, current: TreeNode) -> bool:
-        """ Simple check whether or not the node is a leaf. """
-
-        return current.left is None and current.right is None
-
-    def draw(self, to=sys.stdout):
-        """ Draw the tree in the terminal. """
-
-        # get the nodes of the graph to draw recursively
-        self.draw_aux(self.root, prefix='', final='', to=to)
-
-    def draw_aux(self, current: TreeNode, prefix='', final='', to=sys.stdout) -> K:
-        """ Draw a node and then its children. """
-
-        if current is not None:
-            real_prefix = prefix[:-2] + final
-            print('{0}{1}'.format(real_prefix, str(current.key)), file=to)
-
-            if current.left or current.right:
-                self.draw_aux(current.left,  prefix=prefix + '\u2551 ', final='\u255f\u2500', to=to)
-                self.draw_aux(current.right, prefix=prefix + '  ', final='\u2559\u2500', to=to)
-        else:
-            real_prefix = prefix[:-2] + final
-            print('{0}'.format(real_prefix), file=to)
-
-
-b = BinarySearchTree()
-b[15] = "A"
-b[10] = "B"
-b[20] = "C"
-b[17] = "D"
-b[5] = "E"
-b[3] = "F"
-b[4] = "G"
-b[22] = "H"
-print(b.get_tree_node_by_key(15).key)
-print(b.get_tree_node_by_key(15).item)
+""" Binary Search Tree ADT.
+    Defines a Binary Search Tree with linked nodes.
+    Each node contains a key and item as well as references to the children.
+"""
+
+from __future__ import annotations
+
+__author__ = 'Brendon Taylor, modified by Alexey Ignatiev and Jackson Goerner'
+__docformat__ = 'reStructuredText'
+
+from typing import TypeVar, Generic
+from linked_stack import LinkedStack
+from node import TreeNode
+import sys
+
+
+# generic types
+K = TypeVar('K')
+I = TypeVar('I')
+T = TypeVar('T')
+
+
+class BSTInOrderIterator:
+    """ In-order iterator for the binary search tree.
+        Performs stack-based BST traversal.
+    """
+
+    def __init__(self, root: TreeNode[K, I]) -> None:
+        """ Iterator initialiser. """
+
+        self.stack = LinkedStack()
+        self.current = root
+
+    def __iter__(self) -> BSTInOrderIterator:
+        """ Standard __iter__() method for initialisers. Returns itself. """
+
+        return self
+
+    def __next__(self) -> K:
+        """ The main body of the iterator.
+            Returns keys of the BST one by one respecting the in-order.
+        """
+
+        while self.current:
+            self.stack.push(self.current)
+            self.current = self.current.left
+
+        if self.stack.is_empty():
+            raise StopIteration
+
+        result = self.stack.pop()
+        self.current = result.right
+
+        return result.key
+
+
+class BinarySearchTree(Generic[K, I]):
+    """ Basic binary search tree. """
+
+    def __init__(self) -> None:
+        """
+            Initialises an empty Binary Search Tree
+            :complexity: O(1)
+        """
+
+        self.root = None
+        self.length = 0
+
+    def is_empty(self) -> bool:
+        """
+            Checks to see if the bst is empty
+            :complexity: O(1)
+        """
+        return self.root is None
+
+    def __len__(self) -> int:
+        """ Returns the number of nodes in the tree. """
+
+        return self.length
+
+    def __contains__(self, key: K) -> bool:
+        """
+            Checks to see if the key is in the BST
+            :complexity: see __getitem__(self, key: K) -> (K, I)
+        """
+        try:
+            _ = self[key]
+        except KeyError:
+            return False
+        else:
+            return True
+
+    def __iter__(self) -> BSTInOrderIterator:
+        """ Create an in-order iterator. """
+        return BSTInOrderIterator(self.root)
+
+    def __getitem__(self, key: K) -> I:
+        """
+            Attempts to get an item in the tree, it uses the Key to attempt to find it
+            :complexity best: O(CompK) finds the item in the root of the tree
+            :complexity worst: O(CompK * D) item is not found, where D is the depth of the tree
+            CompK is the complexity of comparing the keys
+        """
+        return self.get_tree_node_by_key(key).item
+
+    def get_tree_node_by_key(self, key: K) -> TreeNode:
+        return self.get_tree_node_by_key_aux(self.root, key)
+
+    def get_tree_node_by_key_aux(self, current: TreeNode, key: K) -> TreeNode:
+        if current is None:  # base case: empty
+            raise KeyError('Key not found: {0}'.format(key))
+        elif key == current.key:  # base case: found
+            return current
+        elif key < current.key:
+            return self.get_tree_node_by_key_aux(current.left, key)
+        else:  # key > current.key
+            return self.get_tree_node_by_key_aux(current.right, key)
+
+    def getitem_aux(self, current: TreeNode, key: K) -> I:
+        if current is None:  # base case: empty
+            raise KeyError('Key not found: {0}'.format(key))
+        elif key == current.key:  # base case: found
+            return current.item
+        elif key < current.key:
+            return self.getitem_aux(current.left, key)
+        else:  # key > current.key
+            return self.getitem_aux(current.right, key)
+
+    def __setitem__(self, key: K, item: I) -> None:
+        self.root = self.insert_aux(self.root, key, item)
+
+    def insert_aux(self, current: TreeNode, key: K, item: I) -> TreeNode:
+        """
+            Attempts to insert an item into the tree, it uses the Key to insert it
+            :complexity best: O(CompK) inserts the item at the root.
+            :complexity worst: O(CompK * D) inserting at the bottom of the tree
+            where D is the depth of the tree
+            CompK is the complexity of comparing the keys
+        """
+        if current is None:  # base case: at the leaf
+            current = TreeNode(key, item)
+            self.length += 1
+        elif key < current.key:
+            current.left = self.insert_aux(current.left, key, item)
+        elif key > current.key:
+            current.right = self.insert_aux(current.right, key, item)
+        else:  # key == current.key
+            raise ValueError('Inserting duplicate item')
+        return current
+
+    def __delitem__(self, key: K) -> None:
+        self.root = self.delete_aux(self.root, key)
+
+    def delete_aux(self, current: TreeNode, key: K) -> TreeNode:
+        """
+            Attempts to delete an item from the tree, it uses the Key to
+            determine the node to delete.
+        """
+
+        if current is None:  # key not found
+            raise ValueError('Deleting non-existent item')
+        elif key < current.key:
+            current.left  = self.delete_aux(current.left, key)
+        elif key > current.key:
+            current.right = self.delete_aux(current.right, key)
+        else:  # we found our key => do actual deletion
+            if self.is_leaf(current):
+                self.length -= 1
+                return None
+            elif current.left is None:
+                self.length -= 1
+                return current.right
+            elif current.right is None:
+                self.length -= 1
+                return current.left
+
+            # general case => find a successor
+            succ = self.get_successor(current)
+            current.key  = succ.key
+            current.item = succ.item
+            current.right = self.delete_aux(current.right, succ.key)
+
+        return current
+
+    def get_successor(self, current: TreeNode) -> TreeNode:
+        """
+            Get successor of the current node.
+            It should be a child node having the smallest key among all the
+            larger keys.
+        """
+
+        if current.right is not None:
+            return self.get_minimal(current.right)
+        return None
+
+    def get_minimal(self, current: TreeNode) -> TreeNode:
+        """
+            Get a node having the smallest key in the current sub-tree.
+        """
+        while current.left:
+            current = current.left
+        return current
+
+    def is_leaf(self, current: TreeNode) -> bool:
+        """ Simple check whether or not the node is a leaf. """
+
+        return current.left is None and current.right is None
+
+    def draw(self, to=sys.stdout):
+        """ Draw the tree in the terminal. """
+
+        # get the nodes of the graph to draw recursively
+        self.draw_aux(self.root, prefix='', final='', to=to)
+
+    def draw_aux(self, current: TreeNode, prefix='', final='', to=sys.stdout) -> K:
+        """ Draw a node and then its children. """
+
+        if current is not None:
+            real_prefix = prefix[:-2] + final
+            print('{0}{1}'.format(real_prefix, str(current.key)), file=to)
+
+            if current.left or current.right:
+                self.draw_aux(current.left,  prefix=prefix + '\u2551 ', final='\u255f\u2500', to=to)
+                self.draw_aux(current.right, prefix=prefix + '  ', final='\u2559\u2500', to=to)
+        else:
+            real_prefix = prefix[:-2] + final
+            print('{0}'.format(real_prefix), file=to)
+
+
+b = BinarySearchTree()
+b[15] = "A"
+b[10] = "B"
+b[20] = "C"
+b[17] = "D"
+b[5] = "E"
+b[3] = "F"
+b[4] = "G"
+b[22] = "H"
+print(b.get_tree_node_by_key(15).key)
+print(b.get_tree_node_by_key(15).item)
 print(b.get_successor(b.get_tree_node_by_key(15)).item)